name: continuous-integration

on:
  pull_request:
    branches:
      - '*'
  push:
    branches:
      - main

concurrency:
    group: ${{ github.workflow }}-${{ github.head_ref || github.run_id }}
    cancel-in-progress: true

env:
  SHELL: /bin/bash

defaults:
  run:
    shell: bash

jobs:
  lint:
    runs-on: ubuntu-latest
    steps:
    - uses: actions/checkout@11bd71901bbe5b1630ceea73d27597364c9af683 # v4.2.2
      with:
        fetch-depth: 0
    - uses: actions/setup-go@v5
      with:
        go-version: stable
        cache: false
    - run: go install golang.org/x/tools/cmd/goimports@latest
    - name: golangci-lint
      uses: golangci/golangci-lint-action@v8
      with:
        version: latest
    - uses: pre-commit/action@v3.0.1

  test-vroom:
    runs-on: ubuntu-latest
    steps:
    - uses: actions/checkout@11bd71901bbe5b1630ceea73d27597364c9af683 # v4.2.2
      with:
        fetch-depth: 0
    - uses: actions/setup-go@v5
      with:
        go-version: stable
        cache: false
<<<<<<< HEAD
    - run: make test
=======
    - run: make test

  build-image:
    runs-on: ${{ matrix.os }}
    strategy:
      matrix:
        include:
          - os: ubuntu-24.04
            platform: amd64
          - os: ubuntu-24.04-arm
            platform: arm64
    needs:
      - lint
      - test-vroom
    if: github.repository_owner == 'getsentry'
    steps:
      - uses: actions/checkout@11bd71901bbe5b1630ceea73d27597364c9af683 # v4.2.2

      - name: Set up Docker Buildx
        uses: docker/setup-buildx-action@18ce135bb5112fa8ce4ed6c17ab05699d7f3a5e0 # v3.11.0

      - name: Build
        uses: docker/build-push-action@263435318d21b8e681c14492fe198d362a7d2c83 # v6.8.10
        with:
          context: .
          cache-from: ghcr.io/getsentry/vroom:nightly
          cache-to: type=inline
          platforms: linux/${{ matrix.platform }}
          tags: vroom:${{ matrix.platform }}
          outputs: type=docker,dest=/tmp/vroom-${{ matrix.platform }}.tar
          push: false

      # NOTE(aldy505): Rather than pushing the individual architecture-specific image to GHCR,
      # we're uploading the tarball into GHA's artifact store and assemble it later
      # to create a multiplatform image. This way, we won't be polluting the GHCR image tags
      # with a bunch of images that are only being used for CI purposes.
      #
      # For posterity: If at any chance you need the individual architecture-specific images,
      # you can set `push: true` and `tags: ghcr.io/getsentry/vroom:${{ github.sha }}-${{ matrix.platform }}` in the above step.
      - name: Upload Image
        uses: actions/upload-artifact@ea165f8d65b6e75b540449e92b4886f43607fa02 # v4.6.2
        with:
          name: vroom-${{ matrix.platform }}
          path: /tmp/vroom-${{ matrix.platform }}.tar

  assemble-image:
    runs-on: ubuntu-latest
    needs:
      - build-image
    if: ${{ ((github.event.pull_request.head.repo.full_name == github.repository || github.event_name == 'push') && github.actor != 'dependabot[bot]') && 'true' || 'false' }}
    steps:
      - uses: actions/checkout@11bd71901bbe5b1630ceea73d27597364c9af683 # v4.2.2
      - run: docker login --username '${{ github.actor }}' --password-stdin ghcr.io <<< "$GHCR_TOKEN"
        env:
          GHCR_TOKEN: ${{ secrets.GITHUB_TOKEN }}

      - name: Set up Docker Buildx
        uses: docker/setup-buildx-action@18ce135bb5112fa8ce4ed6c17ab05699d7f3a5e0 # v3.11.0

      - name: Download amd64 Image
        uses: actions/download-artifact@d3f86a106a0bac45b974a628896c90dbdf5c8093 # v4.3.2
        with:
          name: vroom-amd64
          path: /tmp

      - name: Load amd64 Image
        run: docker load --input /tmp/vroom-amd64.tar

      - name: Download arm64 Image
        uses: actions/download-artifact@d3f86a106a0bac45b974a628896c90dbdf5c8093 # v4.3.2
        with:
          name: vroom-arm64
          path: /tmp

      - name: Load arm64 Image
        run: docker load --input /tmp/vroom-arm64.tar

      - name: Push to GitHub Container Registry
        run: |
          docker tag vroom:amd64 ghcr.io/getsentry/vroom:${{ github.sha }}-amd64
          docker push ghcr.io/getsentry/vroom:${{ github.sha }}-amd64
          docker tag vroom:arm64 ghcr.io/getsentry/vroom:${{ github.sha }}-arm64
          docker push ghcr.io/getsentry/vroom:${{ github.sha }}-arm64

          docker manifest create \
            ghcr.io/getsentry/vroom:${{ github.sha }} \
            --amend ghcr.io/getsentry/vroom:${{ github.sha }}-amd64 \
            --amend ghcr.io/getsentry/vroom:${{ github.sha }}-arm64

          docker manifest create \
            ghcr.io/getsentry/vroom:nightly \
            --amend ghcr.io/getsentry/vroom:${{ github.sha }}-amd64 \
            --amend ghcr.io/getsentry/vroom:${{ github.sha }}-arm64

          docker manifest push ghcr.io/getsentry/vroom:${{ github.sha }}
          docker manifest push ghcr.io/getsentry/vroom:nightly

  publish-to-dockerhub:
    name: Publish Vroom to DockerHub
    runs-on: ubuntu-latest
    if: ${{ (github.ref_name == 'main') }}
    needs:
      - assemble-image
    steps:
      - uses: actions/checkout@v4
      - name: Push built docker image
        shell: bash
        run: |
          IMAGE_URL="ghcr.io/getsentry/vroom:${{ github.sha }}"
          docker pull "$IMAGE_URL"
          docker login --username=sentrybuilder --password ${{ secrets.DOCKER_HUB_RW_TOKEN }}

          # We push 3 tags to Dockerhub:
          # first, the full sha of the commit
          GITHUB_SHA="${{ github.sha }}"
          docker buildx imagetools create --tag getsentry/vroom:${GITHUB_SHA} ghcr.io/getsentry/vroom:${{ github.sha }}

          # second, the short sha of the commit
          SHORT_SHA=$(git rev-parse --short "$GITHUB_SHA")
          docker buildx imagetools create --tag getsentry/vroom:${SHORT_SHA} ghcr.io/getsentry/vroom:${{ github.sha }}

          # finally, nightly
          docker buildx imagetools create --tag getsentry/vroom:nightly ghcr.io/getsentry/vroom:${{ github.sha }}


  self-hosted-end-to-end:
    needs:
      - build-image
      - assemble-image
    runs-on: ubuntu-latest
    timeout-minutes: 30

    steps:
      - name: Run Sentry self-hosted e2e CI
        uses: getsentry/self-hosted@master
        with:
          project_name: vroom
          image_url: ghcr.io/getsentry/vroom:${{ github.sha }}
          CODECOV_TOKEN: ${{ secrets.CODECOV_TOKEN }}
>>>>>>> 632b5619
<|MERGE_RESOLUTION|>--- conflicted
+++ resolved
@@ -47,146 +47,4 @@
       with:
         go-version: stable
         cache: false
-<<<<<<< HEAD
-    - run: make test
-=======
-    - run: make test
-
-  build-image:
-    runs-on: ${{ matrix.os }}
-    strategy:
-      matrix:
-        include:
-          - os: ubuntu-24.04
-            platform: amd64
-          - os: ubuntu-24.04-arm
-            platform: arm64
-    needs:
-      - lint
-      - test-vroom
-    if: github.repository_owner == 'getsentry'
-    steps:
-      - uses: actions/checkout@11bd71901bbe5b1630ceea73d27597364c9af683 # v4.2.2
-
-      - name: Set up Docker Buildx
-        uses: docker/setup-buildx-action@18ce135bb5112fa8ce4ed6c17ab05699d7f3a5e0 # v3.11.0
-
-      - name: Build
-        uses: docker/build-push-action@263435318d21b8e681c14492fe198d362a7d2c83 # v6.8.10
-        with:
-          context: .
-          cache-from: ghcr.io/getsentry/vroom:nightly
-          cache-to: type=inline
-          platforms: linux/${{ matrix.platform }}
-          tags: vroom:${{ matrix.platform }}
-          outputs: type=docker,dest=/tmp/vroom-${{ matrix.platform }}.tar
-          push: false
-
-      # NOTE(aldy505): Rather than pushing the individual architecture-specific image to GHCR,
-      # we're uploading the tarball into GHA's artifact store and assemble it later
-      # to create a multiplatform image. This way, we won't be polluting the GHCR image tags
-      # with a bunch of images that are only being used for CI purposes.
-      #
-      # For posterity: If at any chance you need the individual architecture-specific images,
-      # you can set `push: true` and `tags: ghcr.io/getsentry/vroom:${{ github.sha }}-${{ matrix.platform }}` in the above step.
-      - name: Upload Image
-        uses: actions/upload-artifact@ea165f8d65b6e75b540449e92b4886f43607fa02 # v4.6.2
-        with:
-          name: vroom-${{ matrix.platform }}
-          path: /tmp/vroom-${{ matrix.platform }}.tar
-
-  assemble-image:
-    runs-on: ubuntu-latest
-    needs:
-      - build-image
-    if: ${{ ((github.event.pull_request.head.repo.full_name == github.repository || github.event_name == 'push') && github.actor != 'dependabot[bot]') && 'true' || 'false' }}
-    steps:
-      - uses: actions/checkout@11bd71901bbe5b1630ceea73d27597364c9af683 # v4.2.2
-      - run: docker login --username '${{ github.actor }}' --password-stdin ghcr.io <<< "$GHCR_TOKEN"
-        env:
-          GHCR_TOKEN: ${{ secrets.GITHUB_TOKEN }}
-
-      - name: Set up Docker Buildx
-        uses: docker/setup-buildx-action@18ce135bb5112fa8ce4ed6c17ab05699d7f3a5e0 # v3.11.0
-
-      - name: Download amd64 Image
-        uses: actions/download-artifact@d3f86a106a0bac45b974a628896c90dbdf5c8093 # v4.3.2
-        with:
-          name: vroom-amd64
-          path: /tmp
-
-      - name: Load amd64 Image
-        run: docker load --input /tmp/vroom-amd64.tar
-
-      - name: Download arm64 Image
-        uses: actions/download-artifact@d3f86a106a0bac45b974a628896c90dbdf5c8093 # v4.3.2
-        with:
-          name: vroom-arm64
-          path: /tmp
-
-      - name: Load arm64 Image
-        run: docker load --input /tmp/vroom-arm64.tar
-
-      - name: Push to GitHub Container Registry
-        run: |
-          docker tag vroom:amd64 ghcr.io/getsentry/vroom:${{ github.sha }}-amd64
-          docker push ghcr.io/getsentry/vroom:${{ github.sha }}-amd64
-          docker tag vroom:arm64 ghcr.io/getsentry/vroom:${{ github.sha }}-arm64
-          docker push ghcr.io/getsentry/vroom:${{ github.sha }}-arm64
-
-          docker manifest create \
-            ghcr.io/getsentry/vroom:${{ github.sha }} \
-            --amend ghcr.io/getsentry/vroom:${{ github.sha }}-amd64 \
-            --amend ghcr.io/getsentry/vroom:${{ github.sha }}-arm64
-
-          docker manifest create \
-            ghcr.io/getsentry/vroom:nightly \
-            --amend ghcr.io/getsentry/vroom:${{ github.sha }}-amd64 \
-            --amend ghcr.io/getsentry/vroom:${{ github.sha }}-arm64
-
-          docker manifest push ghcr.io/getsentry/vroom:${{ github.sha }}
-          docker manifest push ghcr.io/getsentry/vroom:nightly
-
-  publish-to-dockerhub:
-    name: Publish Vroom to DockerHub
-    runs-on: ubuntu-latest
-    if: ${{ (github.ref_name == 'main') }}
-    needs:
-      - assemble-image
-    steps:
-      - uses: actions/checkout@v4
-      - name: Push built docker image
-        shell: bash
-        run: |
-          IMAGE_URL="ghcr.io/getsentry/vroom:${{ github.sha }}"
-          docker pull "$IMAGE_URL"
-          docker login --username=sentrybuilder --password ${{ secrets.DOCKER_HUB_RW_TOKEN }}
-
-          # We push 3 tags to Dockerhub:
-          # first, the full sha of the commit
-          GITHUB_SHA="${{ github.sha }}"
-          docker buildx imagetools create --tag getsentry/vroom:${GITHUB_SHA} ghcr.io/getsentry/vroom:${{ github.sha }}
-
-          # second, the short sha of the commit
-          SHORT_SHA=$(git rev-parse --short "$GITHUB_SHA")
-          docker buildx imagetools create --tag getsentry/vroom:${SHORT_SHA} ghcr.io/getsentry/vroom:${{ github.sha }}
-
-          # finally, nightly
-          docker buildx imagetools create --tag getsentry/vroom:nightly ghcr.io/getsentry/vroom:${{ github.sha }}
-
-
-  self-hosted-end-to-end:
-    needs:
-      - build-image
-      - assemble-image
-    runs-on: ubuntu-latest
-    timeout-minutes: 30
-
-    steps:
-      - name: Run Sentry self-hosted e2e CI
-        uses: getsentry/self-hosted@master
-        with:
-          project_name: vroom
-          image_url: ghcr.io/getsentry/vroom:${{ github.sha }}
-          CODECOV_TOKEN: ${{ secrets.CODECOV_TOKEN }}
->>>>>>> 632b5619
+    - run: make test