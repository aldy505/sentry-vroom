package occurrence

import (
	"crypto/md5"
	"fmt"
	"io"
	"net/url"
	"strconv"
	"strings"
	"time"

	"cloud.google.com/go/bigquery"
	"github.com/getsentry/vroom/internal/frame"
	"github.com/getsentry/vroom/internal/platform"
	"github.com/getsentry/vroom/internal/profile"
	"github.com/google/uuid"
)

type (
	EvidenceName string
	IssueTitle   string
	Type         int

	Evidence struct {
		Name      EvidenceName `json:"name"`
		Value     string       `json:"value"`
		Important bool         `json:"important"`
	}

	// Event holds the metadata related to a profile.
	Event struct {
		Environment    string            `json:"environment"`
		ID             string            `json:"event_id"`
		OrganizationID uint64            `json:"-"`
		Platform       platform.Platform `json:"platform"`
		ProjectID      uint64            `json:"project_id"`
		Received       time.Time         `json:"received"`
		Release        string            `json:"release,omitempty"`
		StackTrace     StackTrace        `json:"stacktrace"`
		Tags           map[string]string `json:"tags"`
		Timestamp      time.Time         `json:"timestamp"`
		Transaction    string            `json:"transaction,omitempty"`
	}

	// Occurrence represents a potential issue detected.
	Occurrence struct {
		DetectionTime   time.Time              `json:"detection_time"`
		Event           Event                  `json:"event"`
		EvidenceData    map[string]interface{} `json:"evidence_data,omitempty"`
		EvidenceDisplay []Evidence             `json:"evidence_display,omitempty"`
		Fingerprint     string                 `json:"fingerprint"`
		ID              string                 `json:"id"`
		IssueTitle      IssueTitle             `json:"issue_title"`
		Level           string                 `json:"level,omitempty"`
		ProjectID       uint64                 `json:"project_id"`
		ResourceID      string                 `json:"resource_id,omitempty"`
		Subtitle        string                 `json:"subtitle"`
		Type            Type                   `json:"type"`

		// Only use for stats.
		category    Category
		durationNS  uint64
		sampleCount int
	}

	StackTrace struct {
		Frames []frame.Frame `json:"frames"`
	}

	CategoryMetadata struct {
		IssueTitle IssueTitle
		Type       Type
	}
)

const (
<<<<<<< HEAD
	NoneType              Type = 0
	BlockedMainThreadType Type = 2000
	FileIOType            Type = 2001
	ImageDecodeType       Type = 2002
	JSONDecodeType        Type = 2003

	EvidenceNamePackage  EvidenceName = "Package"
	EvidenceNameFunction EvidenceName = "Suspect function"
)
=======
	ProfileBlockedThreadType Type = 2000

	EvidenceNamePackage           EvidenceNameType = "Package"
	EvidenceNameFunction          EvidenceNameType = "Suspect function"
	EvidenceNameDuration          EvidenceNameType = "Duration"
	EvidenceNameProfilePercentage EvidenceNameType = "% of the profile"
>>>>>>> 8fa31369

var (
	IssueTitles = map[Category]CategoryMetadata{
		Base64Decode:     {IssueTitle: "Base64 Decode on Main Thread"},
		Base64Encode:     {IssueTitle: "Base64 Encode on Main Thread"},
		Compression:      {IssueTitle: "Compression on Main Thread"},
		CoreDataBlock:    {IssueTitle: "Object Context operation on Main Thread"},
		CoreDataMerge:    {IssueTitle: "Object Context operation on Main Thread"},
		CoreDataRead:     {IssueTitle: "Object Context operation on Main Thread"},
		CoreDataWrite:    {IssueTitle: "Object Context operation on Main Thread"},
		Decompression:    {IssueTitle: "Decompression on Main Thread"},
		FileRead:         {IssueTitle: "File I/O on Main Thread", Type: FileIOType},
		FileWrite:        {IssueTitle: "File I/O on Main Thread", Type: FileIOType},
		HTTP:             {IssueTitle: "Network I/O on Main Thread"},
		ImageDecode:      {IssueTitle: "Image decoding on Main Thread", Type: ImageDecodeType},
		ImageEncode:      {IssueTitle: "Image encoding on Main Thread"},
		JSONDecode:       {IssueTitle: "JSON decoding on Main Thread", Type: JSONDecodeType},
		JSONEncode:       {IssueTitle: "JSON encoding on Main Thread"},
		MLModelInference: {IssueTitle: "Machine Learning inference on Main Thread"},
		MLModelLoad:      {IssueTitle: "Machine Learning model load on Main Thread"},
		Regex:            {IssueTitle: "Regex on Main Thread"},
		SQL:              {IssueTitle: "SQL operation on Main Thread"},
		ThreadWait:       {IssueTitle: "Thread Wait on Main Thread"},
		ViewInflation:    {IssueTitle: "SwiftUI View inflation on Main Thread"},
		ViewLayout:       {IssueTitle: "SwiftUI View layout on Main Thread"},
		ViewRender:       {IssueTitle: "SwiftUI View render on Main Thread"},
		ViewUpdate:       {IssueTitle: "SwiftUI View update on Main Thread"},
		XPC:              {IssueTitle: "XPC operation on Main Thread"},
	}
)

// NewOccurrence returns an Occurrence struct populated with info.
func NewOccurrence(p profile.Profile, ni nodeInfo) *Occurrence {
	t := p.Transaction()
	var title IssueTitle
	var issueType Type
	cm, exists := IssueTitles[ni.Category]
	if exists {
		issueType = cm.Type
		title = cm.IssueTitle
	} else {
		issueType = BlockedMainThreadType
		title = IssueTitle(fmt.Sprintf("%v issue detected", ni.Category))
	}
	h := md5.New()
	_, _ = io.WriteString(h, strconv.FormatUint(p.ProjectID(), 10))
	_, _ = io.WriteString(h, string(title))
	_, _ = io.WriteString(h, t.Name)
	_, _ = io.WriteString(h, strconv.Itoa(int(issueType)))
	_, _ = io.WriteString(h, ni.Node.Package)
	_, _ = io.WriteString(h, ni.Node.Name)
	fingerprint := fmt.Sprintf("%x", h.Sum(nil))
	tags := buildOccurrenceTags(p)
	return &Occurrence{
		DetectionTime: time.Now().UTC(),
		Event: Event{
			Environment:    p.Environment(),
			ID:             p.ID(),
			OrganizationID: p.OrganizationID(),
			Platform:       p.Platform(),
			ProjectID:      p.ProjectID(),
			Received:       p.Received(),
			Release:        p.Release(),
			StackTrace:     StackTrace{Frames: ni.StackTrace},
			Tags:           tags,
			Timestamp:      p.Timestamp(),
			Transaction:    t.ID,
		},
		EvidenceData: map[string]interface{}{
			"frame_duration_ns":   ni.Node.DurationNS,
			"frame_name":          ni.Node.Name,
			"frame_package":       ni.Node.Package,
			"profile_duration_ns": p.DurationNS(),
		},
		EvidenceDisplay: []Evidence{
			{
				Name:      EvidenceNameFunction,
				Value:     ni.Node.Name,
				Important: true,
			},
			{
				Name:  EvidenceNamePackage,
				Value: ni.Node.Package,
			},
			{
				Name:  EvidenceNameDuration,
				Value: time.Duration(ni.Node.DurationNS).String(),
			},
			{
				Name:  EvidenceNameProfilePercentage,
				Value: fmt.Sprintf("%0.2f%%", float64(ni.Node.DurationNS*100)/float64(p.DurationNS())),
			},
		},
		Fingerprint: fingerprint,
		ID:          strings.ReplaceAll(uuid.New().String(), "-", ""),
		IssueTitle:  title,
		Level:       "info",
		ProjectID:   p.ProjectID(),
		Subtitle:    t.Name,
		Type:        issueType,
		category:    ni.Category,
		durationNS:  ni.Node.DurationNS,
		sampleCount: ni.Node.SampleCount,
	}
}

func buildOccurrenceTags(p profile.Profile) map[string]string {
	pm := p.Metadata()
	tags := map[string]string{
		"device_classification": pm.DeviceClassification,
		"device_locale":         pm.DeviceLocale,
		"device_manufacturer":   pm.DeviceManufacturer,
		"device_model":          pm.DeviceModel,
		"device_os_name":        pm.DeviceOSName,
		"device_os_version":     pm.DeviceOSVersion,
	}

	if pm.DeviceOSBuildNumber != "" {
		tags["device_os_build_number"] = pm.DeviceOSBuildNumber
	}

	return tags
}

func (o *Occurrence) Link() (string, error) {
	link, err := url.Parse(fmt.Sprintf("https://sentry.io/api/0/profiling/projects/%d/profile/%s/", o.Event.ProjectID, o.Event.ID))
	if err != nil {
		return "", err
	}
	params := make(url.Values)
	params.Add("package", o.EvidenceDisplay[1].Value)
	params.Add("name", o.EvidenceDisplay[0].Value)
	link.RawQuery = params.Encode()
	return link.String(), nil
}

func (o *Occurrence) Save() (map[string]bigquery.Value, string, error) {
	link, err := o.Link()
	if err != nil {
		return nil, "", err
	}
	return map[string]bigquery.Value{
		"category":        o.category,
		"detected_at":     o.DetectionTime,
		"duration_ns":     int(o.durationNS),
		"link":            link,
		"organization_id": strconv.FormatUint(o.Event.OrganizationID, 10),
		"platform":        o.Event.Platform,
		"profile_id":      o.Event.ID,
		"project_id":      strconv.FormatUint(o.Event.ProjectID, 10),
		"sample_count":    o.sampleCount,
	}, bigquery.NoDedupeID, nil
}<|MERGE_RESOLUTION|>--- conflicted
+++ resolved
@@ -74,24 +74,17 @@
 )
 
 const (
-<<<<<<< HEAD
 	NoneType              Type = 0
 	BlockedMainThreadType Type = 2000
 	FileIOType            Type = 2001
 	ImageDecodeType       Type = 2002
 	JSONDecodeType        Type = 2003
 
-	EvidenceNamePackage  EvidenceName = "Package"
-	EvidenceNameFunction EvidenceName = "Suspect function"
-)
-=======
-	ProfileBlockedThreadType Type = 2000
-
-	EvidenceNamePackage           EvidenceNameType = "Package"
-	EvidenceNameFunction          EvidenceNameType = "Suspect function"
-	EvidenceNameDuration          EvidenceNameType = "Duration"
-	EvidenceNameProfilePercentage EvidenceNameType = "% of the profile"
->>>>>>> 8fa31369
+	EvidenceNamePackage           EvidenceName = "Package"
+	EvidenceNameFunction          EvidenceName = "Suspect function"
+	EvidenceNameDuration          EvidenceName = "Duration"
+	EvidenceNameProfilePercentage EvidenceName = "% of the profile"
+)
 
 var (
 	IssueTitles = map[Category]CategoryMetadata{
